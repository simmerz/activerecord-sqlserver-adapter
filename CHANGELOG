--- conflicted
+++ resolved
@@ -1,13 +1,11 @@
 
 * 2-3-stable *
 
-<<<<<<< HEAD
 * Flatten sp_helpconstraint when looking for constraints just in case fks are present. Issue #64.
-=======
+
 * Properly quote table names when reflecting on views.
 
 * Add "dead or not enabled" to :dblib's lost connection messages.
->>>>>>> a466244f
 
 
 * 2.3.13 *
