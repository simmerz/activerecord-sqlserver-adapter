--- conflicted
+++ resolved
@@ -15,20 +15,9 @@
   - docker-compose run ci
 matrix:
   include:
-<<<<<<< HEAD
-    - name: 2.5.5
-      env: TARGET_VERSION=2.5.5
-    - name: 2.6.3
-      env: TARGET_VERSION=2.6.3
-=======
-    - name: 2.3.8
-      env: TARGET_VERSION=2.3.8
-    - name: 2.4.10
-      env: TARGET_VERSION=2.4.10
     - name: 2.5.8
       env: TARGET_VERSION=2.5.8
     - name: 2.6.6
       env: TARGET_VERSION=2.6.6
     - name: 2.7.1
-      env: TARGET_VERSION=2.7.1
->>>>>>> aaa40c5b
+      env: TARGET_VERSION=2.7.1