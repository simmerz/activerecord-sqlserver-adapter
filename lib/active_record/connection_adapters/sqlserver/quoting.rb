# frozen_string_literal: true

module ActiveRecord
  module ConnectionAdapters
    module SQLServer
      module Quoting
        QUOTED_TRUE  = "1".freeze
        QUOTED_FALSE = "0".freeze
        QUOTED_STRING_PREFIX = "N".freeze

        def fetch_type_metadata(sql_type, sqlserver_options = {})
          cast_type = lookup_cast_type(sql_type)
          SQLServer::SqlTypeMetadata.new(
            sql_type: sql_type,
            type: cast_type.type,
            limit: cast_type.limit,
            precision: cast_type.precision,
            scale: cast_type.scale,
            sqlserver_options: sqlserver_options
          )
        end

        def quote_string(s)
          SQLServer::Utils.quote_string(s)
        end

        def quote_string_single(s)
          SQLServer::Utils.quote_string_single(s)
        end

        def quote_string_single_national(s)
          SQLServer::Utils.quote_string_single_national(s)
        end

        def quote_column_name(name)
          SQLServer::Utils.extract_identifiers(name).quoted
        end

        def quote_default_expression(value, column)
          cast_type = lookup_cast_type(column.sql_type)
          if cast_type.type == :uuid && value =~ /\(\)/
            value
          else
            super
          end
        end

        def quoted_true
          QUOTED_TRUE
        end

        def unquoted_true
          1
        end

        def quoted_false
          QUOTED_FALSE
        end

        def unquoted_false
          0
        end

        def quoted_date(value)
<<<<<<< HEAD
          if value.acts_like?(:time)
            Type::DateTime.new.serialize(value)
          elsif value.acts_like?(:date)
            Type::Date.new.serialize(value)
          else
            value
          end
        end

=======
          if value.acts_like?(:date)
            Type::Date.new.serialize(value)
          else value.acts_like?(:time)
               Type::DateTime.new.serialize(value)
          end
        end

        def column_name_matcher
          COLUMN_NAME
        end

        def column_name_with_order_matcher
          COLUMN_NAME_WITH_ORDER
        end

        COLUMN_NAME = /
          \A
          (
            (?:
              # [table_name].[column_name] | function(one or no argument)
              ((?:\w+\.|\[\w+\]\.)?(?:\w+|\[\w+\])) | \w+\((?:|\g<2>)\)
            )
            (?:\s+AS\s+(?:\w+|\[\w+\]))?
          )
          (?:\s*,\s*\g<1>)*
          \z
        /ix

        COLUMN_NAME_WITH_ORDER = /
          \A
          (
            (?:
              # [table_name].[column_name] | function(one or no argument)
              ((?:\w+\.|\[\w+\]\.)?(?:\w+|\[\w+\])) | \w+\((?:|\g<2>)\)
            )
            (?:\s+ASC|\s+DESC)?
            (?:\s+NULLS\s+(?:FIRST|LAST))?
          )
          (?:\s*,\s*\g<1>)*
          \z
        /ix

        private_constant :COLUMN_NAME, :COLUMN_NAME_WITH_ORDER

>>>>>>> 2eafd86e
        private

        def _quote(value)
          case value
          when Type::Binary::Data
            "0x#{value.hex}"
          when ActiveRecord::Type::SQLServer::Data
            value.quoted
          when String, ActiveSupport::Multibyte::Chars
            "#{QUOTED_STRING_PREFIX}#{super}"
          else
            super
          end
        end

        def _type_cast(value)
          case value
          when ActiveRecord::Type::SQLServer::Data
            value.to_s
          else
            super
          end
        end
      end
    end
  end
end<|MERGE_RESOLUTION|>--- conflicted
+++ resolved
@@ -62,21 +62,12 @@
         end
 
         def quoted_date(value)
-<<<<<<< HEAD
           if value.acts_like?(:time)
             Type::DateTime.new.serialize(value)
           elsif value.acts_like?(:date)
             Type::Date.new.serialize(value)
           else
             value
-          end
-        end
-
-=======
-          if value.acts_like?(:date)
-            Type::Date.new.serialize(value)
-          else value.acts_like?(:time)
-               Type::DateTime.new.serialize(value)
           end
         end
 
@@ -117,7 +108,6 @@
 
         private_constant :COLUMN_NAME, :COLUMN_NAME_WITH_ORDER
 
->>>>>>> 2eafd86e
         private
 
         def _quote(value)
