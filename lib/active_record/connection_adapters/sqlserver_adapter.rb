require 'active_record/connection_adapters/abstract_adapter'

require 'base64'
require 'bigdecimal'
require 'bigdecimal/util'

# sqlserver_adapter.rb -- ActiveRecord adapter for Microsoft SQL Server
#
# Author: Joey Gibson <joey@joeygibson.com>
# Date:   10/14/2004
#
# Modifications: DeLynn Berry <delynnb@megastarfinancial.com>
# Date: 3/22/2005
#
# Modifications (ODBC): Mark Imbriaco <mark.imbriaco@pobox.com>
# Date: 6/26/2005

# Modifications (Migrations): Tom Ward <tom@popdog.net>
# Date: 27/10/2005
#
# Modifications (Numerous fixes as maintainer): Ryan Tomayko <rtomayko@gmail.com>
# Date: Up to July 2006

# Current maintainer: Tom Ward <tom@popdog.net>

module ActiveRecord
  class Base
    def self.sqlserver_connection(config) #:nodoc:
      require_library_or_gem 'dbi' unless self.class.const_defined?(:DBI)

      config = config.symbolize_keys

      mode        = config[:mode] ? config[:mode].to_s.upcase : 'ADO'
      username    = config[:username] ? config[:username].to_s : 'sa'
      password    = config[:password] ? config[:password].to_s : ''
      autocommit  = config.key?(:autocommit) ? config[:autocommit] : true
      if mode == "ODBC"
        raise ArgumentError, "Missing DSN. Argument ':dsn' must be set in order for this adapter to work." unless config.has_key?(:dsn)
        dsn       = config[:dsn]
        driver_url = "DBI:ODBC:#{dsn}"
      else
        raise ArgumentError, "Missing Database. Argument ':database' must be set in order for this adapter to work." unless config.has_key?(:database)
        database  = config[:database]
        host      = config[:host] ? config[:host].to_s : 'localhost'
        driver_url = "DBI:ADO:Provider=SQLOLEDB;Data Source=#{host};Initial Catalog=#{database};User ID=#{username};Password=#{password};"
      end
      conn      = DBI.connect(driver_url, username, password)
      conn["AutoCommit"] = autocommit
      ConnectionAdapters::SQLServerAdapter.new(conn, logger, [driver_url, username, password])
    end
  end # class Base

  module ConnectionAdapters
    class SQLServerColumn < Column# :nodoc:
      attr_reader :identity, :is_special

      def initialize(info)
        if info[:type] =~ /numeric|decimal/i
          type = "#{info[:type]}(#{info[:numeric_precision]},#{info[:numeric_scale]})"
        else
          type = "#{info[:type]}(#{info[:length]})"
        end
        super(info[:name], info[:default_value], type, info[:is_nullable])
        @identity = info[:is_identity]
        @is_special = ["text", "ntext", "image"].include?(info[:type])
        # TODO: check ok to remove @scale = scale_value
        @limit = nil unless limitable?(type)
      end

      def limitable?(type)
        # SQL Server only supports limits on *char and float types
        # although for schema dumping purposes it's useful to know that (big|small)int are 2|8 respectively.
        @type == :float || @type == :string || (@type == :integer && type =~ /^(big|small)int/)
      end

      def simplified_type(field_type)
        case field_type
          when /real/i              then :float
          when /money/i             then :decimal
          when /image/i             then :binary
          when /bit/i               then :boolean
          when /uniqueidentifier/i  then :string
          else super
        end
      end

      def type_cast(value)
        return nil if value.nil?
        case type
        when :datetime  then self.class.cast_to_datetime(value)
        when :timestamp then self.class.cast_to_time(value)
        when :time      then self.class.cast_to_time(value)
        when :date      then self.class.cast_to_datetime(value)
        else super
        end
      end
<<<<<<< HEAD

      def cast_to_time(value)
        return value if value.is_a?(Time)
        time_array = ParseDate.parsedate(value)
        Time.send(Base.default_timezone, *time_array) rescue nil
=======
      
      def type_cast_code(var_name)
        case type
        when :datetime  then "#{self.class.name}.cast_to_datetime(#{var_name})"
        when :timestamp then "#{self.class.name}.cast_to_time(#{var_name})"
        when :time      then "#{self.class.name}.cast_to_time(#{var_name})"
        when :date      then "#{self.class.name}.cast_to_datetime(#{var_name})"
        else super
        end
>>>>>>> 89098691
      end
      
      class << self
        def cast_to_time(value)
          return value if value.is_a?(Time)
          time_array = ParseDate.parsedate(value)
          Time.time_with_datetime_fallback(Base.default_timezone, *time_array) rescue nil
          #Time.send(Base.default_timezone, *time_array) rescue nil
        end

<<<<<<< HEAD
      def cast_to_datetime(value)
        return value.to_time if value.is_a?(DBI::Timestamp)

        if value.is_a?(Time)
          if value.year != 0 and value.month != 0 and value.day != 0
            return value
          else
            return new_time(2000, 1, 1, value.hour, value.min, value.sec) rescue nil
          end
        end

        if value.is_a?(DateTime)
	  return new_time(value.year, value.mon, value.mday, value.hour, value.min, value.sec)
          #return DateTime.new(value.year, value.mon, value.day, value.hour, value.min, value.sec)
        end

        if value.is_a?(String)
          time_hash = Date._parse(string)
          time_hash[:sec_fraction] = 0 # REVISIT: microseconds(time_hash)
          return new_time(*time_hash.values_at(:year, :mon, :mday, :hour, :min, :sec, :sec_fraction)) rescue nil
        end

        value
      end

      # TODO: Find less hack way to convert DateTime objects into Times

      def self.string_to_time(value)
        if value.is_a?(DateTime)
          return new_time(value.year, value.mon, value.day, value.hour, value.min, value.sec)
        else
          super
=======
        def cast_to_datetime(value)
          return value.to_time if value.is_a?(DBI::Timestamp)
          if value.is_a?(Time)
            if value.year != 0 and value.month != 0 and value.day != 0
              return value
            else
              return Time.mktime(2000, 1, 1, value.hour, value.min, value.sec) rescue nil
            end
          end
   
          if value.is_a?(DateTime)
            return Time.time_with_datetime_fallback(Base.default_timezone, value.year, value.mon, value.day, value.hour, value.min, value.sec)
          end
        
          return cast_to_time(value) if value.is_a?(Date) or value.is_a?(String) rescue nil
          value
        end
        
        # TODO: Find less hack way to convert DateTime objects into Times
        def string_to_time(value)
          if value.is_a?(DateTime)
            return Time.time_with_datetime_fallback(Base.default_timezone, value.year, value.mon, value.day, value.hour, value.min, value.sec)
          else
            super
          end
>>>>>>> 89098691
        end

<<<<<<< HEAD
      # These methods will only allow the adapter to insert binary data with a length of 7K or less
      # because of a SQL Server statement length policy.
      def self.string_to_binary(value)
        Base64.encode64(value)
      end

      def self.binary_to_string(value)
        Base64.decode64(value)
      end

      protected
        def new_time(year, mon, mday, hour, min, sec, microsec = 0)
          # Treat 0000-00-00 00:00:00 as nil.
          return nil if year.nil? || year == 0
          Time.time_with_datetime_fallback(Base.default_timezone, year, mon, mday, hour, min, sec, microsec) rescue nil
        end
=======
        # These methods will only allow the adapter to insert binary data with a length of 7K or less
        # because of a SQL Server statement length policy.
        def string_to_binary(value) 
   	      Base64.encode64(value) 
        end 
 	       
   	    def binary_to_string(value) 
   	      Base64.decode64(value) 
   	    end
   	  end
>>>>>>> 89098691
    end

    # In ADO mode, this adapter will ONLY work on Windows systems,
    # since it relies on Win32OLE, which, to my knowledge, is only
    # available on Windows.
    #
    # This mode also relies on the ADO support in the DBI module. If you are using the
    # one-click installer of Ruby, then you already have DBI installed, but
    # the ADO module is *NOT* installed. You will need to get the latest
    # source distribution of Ruby-DBI from http://ruby-dbi.sourceforge.net/
    # unzip it, and copy the file
    # <tt>src/lib/dbd_ado/ADO.rb</tt>
    # to
    # <tt>X:/Ruby/lib/ruby/site_ruby/1.8/DBD/ADO/ADO.rb</tt>
    # (you will more than likely need to create the ADO directory).
    # Once you've installed that file, you are ready to go.
    #
    # In ODBC mode, the adapter requires the ODBC support in the DBI module which requires
    # the Ruby ODBC module.  Ruby ODBC 0.996 was used in development and testing,
    # and it is available at http://www.ch-werner.de/rubyodbc/
    #
    # Options:
    #
    # * <tt>:mode</tt>      -- ADO or ODBC. Defaults to ADO.
    # * <tt>:username</tt>  -- Defaults to sa.
    # * <tt>:password</tt>  -- Defaults to empty string.
    # * <tt>:windows_auth</tt> -- Defaults to "User ID=#{username};Password=#{password}"
    #
    # ADO specific options:
    #
    # * <tt>:host</tt>      -- Defaults to localhost.
    # * <tt>:database</tt>  -- The name of the database. No default, must be provided.
    # * <tt>:windows_auth</tt> -- Use windows authentication instead of username/password.
    #
    # ODBC specific options:
    #
    # * <tt>:dsn</tt>       -- Defaults to nothing.
    #
    # ADO code tested on Windows 2000 and higher systems,
    # running ruby 1.8.2 (2004-07-29) [i386-mswin32], and SQL Server 2000 SP3.
    #
    # ODBC code tested on a Fedora Core 4 system, running FreeTDS 0.63,
    # unixODBC 2.2.11, Ruby ODBC 0.996, Ruby DBI 0.0.23 and Ruby 1.8.2.
    # [Linux strongmad 2.6.11-1.1369_FC4 #1 Thu Jun 2 22:55:56 EDT 2005 i686 i686 i386 GNU/Linux]
    class SQLServerAdapter < AbstractAdapter

      def initialize(connection, logger, connection_options=nil)
        super(connection, logger)
        @connection_options = connection_options
      end

      def native_database_types
        {
          :primary_key => "int NOT NULL IDENTITY(1, 1) PRIMARY KEY",
          :string      => { :name => "varchar", :limit => 255  },
          :text        => { :name => "text" },
          :integer     => { :name => "int" },
          :float       => { :name => "float", :limit => 8 },
          :decimal     => { :name => "decimal" },
          :datetime    => { :name => "datetime" },
          :timestamp   => { :name => "datetime" },
          :time        => { :name => "datetime" },
          :date        => { :name => "datetime" },
          :binary      => { :name => "image"},
          :boolean     => { :name => "bit"}
        }
      end

      def adapter_name
        'SQLServer'
      end

      def supports_migrations? #:nodoc:
        true
      end

      def type_to_sql(type, limit = nil, precision = nil, scale = nil) #:nodoc:
        return super unless type.to_s == 'integer'
        
        if limit.nil?
          'integer'
        elsif limit > 4
          'bigint'
        elsif limit < 3
          'smallint'
        else
          'integer'
        end
      end

      # CONNECTION MANAGEMENT ====================================#

      # Returns true if the connection is active.
      def active?
        @connection.execute("SELECT 1").finish
        true
      rescue DBI::DatabaseError, DBI::InterfaceError
        false
      end

      # Reconnects to the database, returns false if no connection could be made.
      def reconnect!
        disconnect!
        @connection = DBI.connect(*@connection_options)
      rescue DBI::DatabaseError => e
        @logger.warn "#{adapter_name} reconnection failed: #{e.message}" if @logger
        false
      end

      # Disconnects from the database

      def disconnect!
        @connection.disconnect rescue nil
      end

      def select_rows(sql, name = nil)
        rows = []
        repair_special_columns(sql)
        log(sql, name) do
          @connection.select_all(sql) do |row|
            record = []
            row.each do |col|
              if col.is_a? DBI::Timestamp
                record << col.to_time
              else
                record << col
              end
            end
            rows << record
          end
        end
        rows
      end

      def columns(table_name, name = nil)
        return [] if table_name.blank?
        table_name = table_name.to_s.split('.')[-1]
        table_name = table_name.gsub(/[\[\]]/, '')
<<<<<<< HEAD
        sql = %Q{
          SELECT
            cols.COLUMN_NAME as ColName,
            cols.COLUMN_DEFAULT as DefaultValue,
            cols.NUMERIC_SCALE as numeric_scale,
            cols.NUMERIC_PRECISION as numeric_precision,
            cols.DATA_TYPE as ColType,
            cols.IS_NULLABLE As IsNullable,
            COL_LENGTH(cols.TABLE_NAME, cols.COLUMN_NAME) as Length,
            COLUMNPROPERTY(OBJECT_ID(cols.TABLE_NAME), cols.COLUMN_NAME, 'IsIdentity') as IsIdentity,
            cols.NUMERIC_SCALE as Scale
          FROM INFORMATION_SCHEMA.COLUMNS cols
          WHERE cols.TABLE_NAME = '#{table_name}'
          ORDER BY cols.COLUMN_NAME
        }
        # Comment out if you want to have the Columns select statment logged.
        # Personally, I think it adds unnecessary bloat to the log.
        # If you do comment it out, make sure to un-comment the "result" line that follows
        result = log(sql, name) { @connection.select_all(sql) }
        #result = @connection.select_all(sql)
        columns = []
        result.each do |field|
          default = field[:DefaultValue].to_s.gsub!(/[()\']/,"") =~ /null/i ? nil : field[:DefaultValue]
          if field[:ColType] =~ /numeric|decimal/i
            type = "#{field[:ColType]}(#{field[:numeric_precision]},#{field[:numeric_scale]})"
          else
            type = "#{field[:ColType]}(#{field[:Length]})"
          end
          is_identity = field[:IsIdentity] == 1
          is_nullable = field[:IsNullable] == 'YES'
          columns << SQLServerColumn.new(field[:ColName], default, type, is_identity, is_nullable)
=======
        sql = %{
          SELECT 
          columns.COLUMN_NAME as name,
          columns.DATA_TYPE as type,  
          CASE
            WHEN columns.COLUMN_DEFAULT = '(null)' OR columns.COLUMN_DEFAULT = '(NULL)' THEN NULL
            ELSE columns.COLUMN_DEFAULT
          END default_value,
          columns.NUMERIC_SCALE as numeric_scale,
          columns.NUMERIC_PRECISION as numeric_precision,  
          COL_LENGTH(columns.TABLE_NAME, columns.COLUMN_NAME) as length,  
          CASE
            WHEN constraint_column_usage.constraint_name IS NULL THEN NULL
            ELSE 1
          END is_primary_key,
          CASE
            WHEN columns.IS_NULLABLE = 'YES' THEN 1
            ELSE NULL
          end is_nullable,
          CASE
            WHEN COLUMNPROPERTY(OBJECT_ID(columns.TABLE_NAME), columns.COLUMN_NAME, 'IsIdentity') = 0 THEN NULL
            ELSE 1
          END is_identity
          FROM INFORMATION_SCHEMA.COLUMNS columns
          LEFT OUTER JOIN INFORMATION_SCHEMA.TABLE_CONSTRAINTS primary_key_constraints ON (
            primary_key_constraints.table_name = columns.table_name 
            AND primary_key_constraints.constraint_type = 'PRIMARY KEY'
          )
          LEFT OUTER JOIN INFORMATION_SCHEMA.CONSTRAINT_COLUMN_USAGE constraint_column_usage ON (
            constraint_column_usage.table_name = primary_key_constraints.table_name 
            AND constraint_column_usage.column_name = columns.column_name
          )
          WHERE columns.TABLE_NAME = '#{table_name}'
          ORDER BY columns.ordinal_position
        }

        result = select(sql, name, true)
        result.collect do |column_info|
          # Remove brackets and outer quotes (if quoted) of default value returned by db, i.e:
          #   "(1)" => "1", "('1')" => "1", "((-1))" => "-1", "('(-1)')" => "(-1)"
          #   Unicode strings will be prefixed with an N. Remove that too.
          column_info.symbolize_keys!
          column_info[:default_value] = column_info[:default_value].match(/\A\(+N?'?(.*?)'?\)+\Z/)[1] if column_info[:default_value]
          SQLServerColumn.new(column_info)
>>>>>>> 89098691
        end
      end

      def empty_insert_statement(table_name)
        "INSERT INTO #{table_name} DEFAULT VALUES"
      end

      def insert_sql(sql, name = nil, pk = nil, id_value = nil, sequence_name = nil)
        super || select_value("SELECT @@IDENTITY AS Ident")
      end

      def update_sql(sql, name = nil)
        autoCommiting = @connection["AutoCommit"]
        begin
          begin_db_transaction if autoCommiting
          execute(sql, name)
          affectedRows = select_value("SELECT @@ROWCOUNT AS AffectedRows")
          commit_db_transaction if autoCommiting
          affectedRows
        rescue
          rollback_db_transaction if autoCommiting
          raise
        end
      end

      def execute(sql, name = nil)
        if sql =~ /^\s*INSERT/i && (table_name = query_requires_identity_insert?(sql))
          log(sql, name) do
            with_identity_insert_enabled(table_name) do
              @connection.execute(sql) do |handle|
                yield(handle) if block_given?
              end
            end
          end
        else
          log(sql, name) do
            @connection.execute(sql) do |handle|
              yield(handle) if block_given?
            end
          end
        end
      end

      def begin_db_transaction
        @connection["AutoCommit"] = false
      rescue Exception => e
        @connection["AutoCommit"] = true
      end

      def commit_db_transaction
        @connection.commit
      ensure
        @connection["AutoCommit"] = true
      end

      def rollback_db_transaction
        @connection.rollback
      ensure
        @connection["AutoCommit"] = true
      end

      def quote(value, column = nil)
        return value.quoted_id if value.respond_to?(:quoted_id)

        case value
          when TrueClass             then '1'
          when FalseClass            then '0'
          else
            if value.acts_like?(:time)
              "'#{value.strftime("%Y%m%d %H:%M:%S")}'"
            elsif value.acts_like?(:date)
              "'#{value.strftime("%Y%m%d")}'"
            else
              super
            end
        end
      end

      def quote_string(string)
        string.gsub(/\'/, "''")
      end

      def quote_column_name(name)
        "[#{name}]"
      end

      def add_limit_offset!(sql, options)
        if options[:offset]
          raise ArgumentError, "offset should have a limit" unless options[:limit]
          unless options[:offset].kind_of?Integer
            if options[:offset] =~ /^\d+$/
              options[:offset] = options[:offset].to_i 
            else
              raise ArgumentError, "offset should be an integer"
            end
          end
        end

        if options[:limit] && !(options[:limit].kind_of?Integer)
          # is it just a string which should be an integer?
          if options[:limit] =~ /^\d+$/
            options[:limit] = options[:limit].to_i 
          else
            raise ArgumentError, "limit should be an integer"
          end
        end

        if options[:limit] and options[:offset]
          total_rows = @connection.select_all("SELECT count(*) as TotalRows from (#{sql.gsub(/\bSELECT(\s+DISTINCT)?\b/i, "SELECT#{$1} TOP 1000000000")}) tally")[0][:TotalRows].to_i
          if (options[:limit] + options[:offset]) >= total_rows
            options[:limit] = (total_rows - options[:offset] >= 0) ? (total_rows - options[:offset]) : 0
          end
          sql.sub!(/^\s*SELECT(\s+DISTINCT)?/i, "SELECT * FROM (SELECT TOP #{options[:limit]} * FROM (SELECT#{$1} TOP #{options[:limit] + options[:offset]}")
          sql << ") AS tmp1"
          if options[:order]
            order = options[:order].split(',').map do |field|
              parts = field.split(" ")
              tc = parts[0]
              if sql =~ /\.\[/ and tc =~ /\./ # if column quoting used in query
                tc.gsub!(/\./, '\\.\\[')
                tc << '\\]'
              end
              if sql =~ /#{tc} AS (t\d_r\d\d?)/
                parts[0] = $1
              elsif parts[0] =~ /\w+\.(\w+)/
                parts[0] = $1
              end
              parts.join(' ')
            end.join(', ')
            sql << " ORDER BY #{change_order_direction(order)}) AS tmp2 ORDER BY #{order}"
          else
            sql << ") AS tmp2"
          end
        elsif sql !~ /^\s*SELECT (@@|COUNT\()/i
          sql.sub!(/^\s*SELECT(\s+DISTINCT)?/i) do
            "SELECT#{$1} TOP #{options[:limit]}"
          end unless options[:limit].nil?
        end
      end

      def add_lock!(sql, options)
        @logger.info "Warning: SQLServer :lock option '#{options[:lock].inspect}' not supported" if @logger && options.has_key?(:lock)
        sql
      end

      def recreate_database(name)
        drop_database(name)
        create_database(name)
      end

      def drop_database(name)
        execute "DROP DATABASE #{name}"
      end

      def create_database(name)
        execute "CREATE DATABASE #{name}"
      end

      def current_database
        @connection.select_one("select DB_NAME()")[0]
      end

      def tables(name = nil)
        execute("SELECT TABLE_NAME FROM INFORMATION_SCHEMA.TABLES WHERE TABLE_TYPE = 'BASE TABLE'", name) do |sth|
          result = sth.inject([]) do |tables, field|
            table_name = field[0]
            tables << table_name unless table_name == 'dtproperties'
            tables
          end
        end
      end

      def indexes(table_name, name = nil)
        ActiveRecord::Base.connection.instance_variable_get("@connection")["AutoCommit"] = false
<<<<<<< HEAD
        indexes = []
        execute("EXEC sp_helpindex '#{table_name}'", name) do |handle|
          if handle.column_info.any?
            handle.each do |index|
              unique = index[1] =~ /unique/
              primary = index[1] =~ /primary key/
              if !primary
                indexes << IndexDefinition.new(table_name, index[0], unique, index[2].split(", ").map {|e| e.gsub('(-)','')})
              end
            end
          end
        end
        indexes
=======
        __indexes(table_name, name)
>>>>>>> 89098691
      ensure
        ActiveRecord::Base.connection.instance_variable_get("@connection")["AutoCommit"] = true
      end

      def rename_table(name, new_name)
        execute "EXEC sp_rename '#{name}', '#{new_name}'"
      end

      def add_column(table_name, column_name, type, options = {})
        add_column_sql = "ALTER TABLE #{table_name} ADD #{quote_column_name(column_name)} #{type_to_sql(type, options[:limit], options[:precision], options[:scale])}"
        add_column_options!(add_column_sql, options)
        # TODO: Add support to mimic date columns, using constraints to mark them as such in the database
        # add_column_sql << " CONSTRAINT ck__#{table_name}__#{column_name}__date_only CHECK ( CONVERT(CHAR(12), #{quote_column_name(column_name)}, 14)='00:00:00:000' )" if type == :date
        execute(add_column_sql)
      end
<<<<<<< HEAD

      def rename_column(table, column, new_column_name)
        execute "EXEC sp_rename '#{table}.#{column}', '#{new_column_name}'"
=======
       
      def rename_column(table_name, column_name, new_column_name)
        if columns(table_name).find{|c| c.name.to_s == column_name.to_s}
          execute "EXEC sp_rename '#{table_name}.#{column_name}', '#{new_column_name}'"
        else
          raise ActiveRecordError, "No such column: #{table_name}.#{column_name}"
        end
>>>>>>> 89098691
      end

      def change_column(table_name, column_name, type, options = {}) #:nodoc:
        sql = "ALTER TABLE #{table_name} ALTER COLUMN #{quote_column_name(column_name)} #{type_to_sql(type, options[:limit], options[:precision], options[:scale])}"
        sql << " NOT NULL" if options[:null] == false
        sql_commands = [sql]
        if options_include_default?(options)
          remove_default_constraint(table_name, column_name)
          sql_commands << "ALTER TABLE #{table_name} ADD CONSTRAINT DF_#{table_name}_#{column_name} DEFAULT #{quote(options[:default], options[:column])} FOR #{quote_column_name(column_name)}"
        end
        sql_commands.each {|c|
          execute(c)
        }
      end

      def change_column_default(table_name, column_name, default)
        remove_default_constraint(table_name, column_name)
        execute "ALTER TABLE #{table_name} ADD CONSTRAINT DF_#{table_name}_#{column_name} DEFAULT #{quote(default, column_name)} FOR #{quote_column_name(column_name)}"
      end

      def remove_column(table_name, column_name)
        remove_check_constraints(table_name, column_name)
        remove_default_constraint(table_name, column_name)
        remove_indexes(table_name, column_name)
        execute "ALTER TABLE [#{table_name}] DROP COLUMN #{quote_column_name(column_name)}"
      end

      def remove_default_constraint(table_name, column_name)
        constraints = select "select def.name from sysobjects def, syscolumns col, sysobjects tab where col.cdefault = def.id and col.name = '#{column_name}' and tab.name = '#{table_name}' and col.id = tab.id"

        constraints.each do |constraint|
          execute "ALTER TABLE #{table_name} DROP CONSTRAINT #{constraint["name"]}"
        end
      end

      def remove_check_constraints(table_name, column_name)
        # TODO remove all constraints in single method
        constraints = select "SELECT CONSTRAINT_NAME FROM INFORMATION_SCHEMA.CONSTRAINT_COLUMN_USAGE where TABLE_NAME = '#{table_name}' and COLUMN_NAME = '#{column_name}'"
        constraints.each do |constraint|
          execute "ALTER TABLE #{table_name} DROP CONSTRAINT #{constraint["CONSTRAINT_NAME"]}"
        end
      end
<<<<<<< HEAD

=======
      
      def remove_indexes(table_name, column_name)
        __indexes(table_name).select {|idx| idx.columns.include? column_name }.each do |idx|
          remove_index(table_name, {:name => idx.name})
        end
      end
      
>>>>>>> 89098691
      def remove_index(table_name, options = {})
        execute "DROP INDEX #{table_name}.#{quote_column_name(index_name(table_name, options))}"
      end

      private
<<<<<<< HEAD
        def select(sql, name = nil)
          repair_special_columns(sql)
=======
        def __indexes(table_name, name = nil)
          indexes = []        
          execute("EXEC sp_helpindex '#{table_name}'", name) do |handle|
            if handle.column_info.any?
              handle.each do |index| 
                unique = index[1] =~ /unique/
                primary = index[1] =~ /primary key/
                if !primary
                  indexes << IndexDefinition.new(table_name, index[0], unique, index[2].split(", ").map {|e| e.gsub('(-)','')})
                end
              end
            end
          end
          indexes
        end
      
      
        def select(sql, name = nil, ignore_special_columns = false)
          repair_special_columns(sql) unless ignore_special_columns
>>>>>>> 89098691

          result = []
          execute(sql) do |handle|
            handle.each do |row|
              row_hash = {}
              row.each_with_index do |value, i|
                if value.is_a? DBI::Timestamp
                  value = DateTime.new(value.year, value.month, value.day, value.hour, value.minute, value.sec)
                end
                row_hash[handle.column_names[i]] = value
              end
              result << row_hash
            end
          end
          result
        end

        # Turns IDENTITY_INSERT ON for table during execution of the block
        # N.B. This sets the state of IDENTITY_INSERT to OFF after the
        # block has been executed without regard to its previous state

        def with_identity_insert_enabled(table_name, &block)
          set_identity_insert(table_name, true)
          yield
        ensure
          set_identity_insert(table_name, false)
        end

        def set_identity_insert(table_name, enable = true)
          execute "SET IDENTITY_INSERT #{table_name} #{enable ? 'ON' : 'OFF'}"
        rescue Exception => e
          raise ActiveRecordError, "IDENTITY_INSERT could not be turned #{enable ? 'ON' : 'OFF'} for table #{table_name}"
        end

        def get_table_name(sql)
          if sql =~ /^\s*insert\s+into\s+([^\(\s]+)\s*|^\s*update\s+([^\(\s]+)\s*/i
            $1
          elsif sql =~ /from\s+([^\(\s]+)\s*/i
            $1
          else
            nil
          end
        end

        def identity_column(table_name)
          @table_columns = {} unless @table_columns
          @table_columns[table_name] = columns(table_name) if @table_columns[table_name] == nil
          @table_columns[table_name].each do |col|
            return col.name if col.identity
          end

          return nil
        end

        def query_requires_identity_insert?(sql)
          table_name = get_table_name(sql)
          id_column = identity_column(table_name)
          sql =~ /\[#{id_column}\]/ ? table_name : nil
        end

        def change_order_direction(order)
          order.split(",").collect {|fragment|
            case fragment
              when  /\bDESC\b/i     then fragment.gsub(/\bDESC\b/i, "ASC")
              when  /\bASC\b/i      then fragment.gsub(/\bASC\b/i, "DESC")
              else                  String.new(fragment).split(',').join(' DESC,') + ' DESC'
            end
          }.join(",")
        end

        def get_special_columns(table_name)
          special = []
          @table_columns ||= {}
          @table_columns[table_name] ||= columns(table_name)
          @table_columns[table_name].each do |col|
            special << col.name if col.is_special
          end
          special
        end

        def repair_special_columns(sql)
          special_cols = get_special_columns(get_table_name(sql))
          for col in special_cols.to_a
            sql.gsub!(/((\.|\s|\()\[?#{col.to_s}\]?)\s?=\s?/, '\1 LIKE ')
            sql.gsub!(/ORDER BY #{col.to_s}/i, '')
          end
          sql
        end

    end #class SQLServerAdapter < AbstractAdapter
  end #module ConnectionAdapters
end #module ActiveRecord<|MERGE_RESOLUTION|>--- conflicted
+++ resolved
@@ -94,14 +94,7 @@
         else super
         end
       end
-<<<<<<< HEAD
-
-      def cast_to_time(value)
-        return value if value.is_a?(Time)
-        time_array = ParseDate.parsedate(value)
-        Time.send(Base.default_timezone, *time_array) rescue nil
-=======
-      
+
       def type_cast_code(var_name)
         case type
         when :datetime  then "#{self.class.name}.cast_to_datetime(#{var_name})"
@@ -110,89 +103,55 @@
         when :date      then "#{self.class.name}.cast_to_datetime(#{var_name})"
         else super
         end
->>>>>>> 89098691
-      end
-      
+      end
+
       class << self
-        def cast_to_time(value)
-          return value if value.is_a?(Time)
-          time_array = ParseDate.parsedate(value)
-          Time.time_with_datetime_fallback(Base.default_timezone, *time_array) rescue nil
-          #Time.send(Base.default_timezone, *time_array) rescue nil
-        end
-
-<<<<<<< HEAD
-      def cast_to_datetime(value)
-        return value.to_time if value.is_a?(DBI::Timestamp)
-
-        if value.is_a?(Time)
-          if value.year != 0 and value.month != 0 and value.day != 0
-            return value
-          else
-            return new_time(2000, 1, 1, value.hour, value.min, value.sec) rescue nil
-          end
-        end
-
-        if value.is_a?(DateTime)
-	  return new_time(value.year, value.mon, value.mday, value.hour, value.min, value.sec)
-          #return DateTime.new(value.year, value.mon, value.day, value.hour, value.min, value.sec)
-        end
-
-        if value.is_a?(String)
-          time_hash = Date._parse(string)
-          time_hash[:sec_fraction] = 0 # REVISIT: microseconds(time_hash)
-          return new_time(*time_hash.values_at(:year, :mon, :mday, :hour, :min, :sec, :sec_fraction)) rescue nil
-        end
-
-        value
-      end
-
-      # TODO: Find less hack way to convert DateTime objects into Times
-
-      def self.string_to_time(value)
-        if value.is_a?(DateTime)
-          return new_time(value.year, value.mon, value.day, value.hour, value.min, value.sec)
-        else
-          super
-=======
         def cast_to_datetime(value)
           return value.to_time if value.is_a?(DBI::Timestamp)
+
           if value.is_a?(Time)
             if value.year != 0 and value.month != 0 and value.day != 0
               return value
             else
-              return Time.mktime(2000, 1, 1, value.hour, value.min, value.sec) rescue nil
-            end
-          end
-   
+              return new_time(2000, 1, 1, value.hour, value.min, value.sec) rescue nil
+            end
+          end
+
           if value.is_a?(DateTime)
-            return Time.time_with_datetime_fallback(Base.default_timezone, value.year, value.mon, value.day, value.hour, value.min, value.sec)
-          end
-        
-          return cast_to_time(value) if value.is_a?(Date) or value.is_a?(String) rescue nil
+            return new_time(value.year, value.mon, value.mday, value.hour, value.min, value.sec)
+            #return DateTime.new(value.year, value.mon, value.day, value.hour, value.min, value.sec)
+          end
+
+          return cast_to_time(value) if value.is_a?(String)
+
           value
         end
-        
+
+        def cast_to_time(value)
+          return value if value.is_a?(Time)
+          time_hash = Date._parse(string)
+          time_hash[:sec_fraction] = 0 # REVISIT: microseconds(time_hash)
+          new_time(*time_hash.values_at(:year, :mon, :mday, :hour, :min, :sec, :sec_fraction)) rescue nil
+        end
+
         # TODO: Find less hack way to convert DateTime objects into Times
-        def string_to_time(value)
+        def self.string_to_time(value)
           if value.is_a?(DateTime)
-            return Time.time_with_datetime_fallback(Base.default_timezone, value.year, value.mon, value.day, value.hour, value.min, value.sec)
+            return new_time(value.year, value.mon, value.day, value.hour, value.min, value.sec)
           else
             super
           end
->>>>>>> 89098691
-        end
-
-<<<<<<< HEAD
-      # These methods will only allow the adapter to insert binary data with a length of 7K or less
-      # because of a SQL Server statement length policy.
-      def self.string_to_binary(value)
-        Base64.encode64(value)
-      end
-
-      def self.binary_to_string(value)
-        Base64.decode64(value)
-      end
+        end
+
+        # These methods will only allow the adapter to insert binary data with a length of 7K or less
+        # because of a SQL Server statement length policy.
+        def self.string_to_binary(value)
+          Base64.encode64(value)
+        end
+
+        def self.binary_to_string(value)
+          Base64.decode64(value)
+        end
 
       protected
         def new_time(year, mon, mday, hour, min, sec, microsec = 0)
@@ -200,18 +159,6 @@
           return nil if year.nil? || year == 0
           Time.time_with_datetime_fallback(Base.default_timezone, year, mon, mday, hour, min, sec, microsec) rescue nil
         end
-=======
-        # These methods will only allow the adapter to insert binary data with a length of 7K or less
-        # because of a SQL Server statement length policy.
-        def string_to_binary(value) 
-   	      Base64.encode64(value) 
-        end 
- 	       
-   	    def binary_to_string(value) 
-   	      Base64.decode64(value) 
-   	    end
-   	  end
->>>>>>> 89098691
     end
 
     # In ADO mode, this adapter will ONLY work on Windows systems,
@@ -290,7 +237,7 @@
 
       def type_to_sql(type, limit = nil, precision = nil, scale = nil) #:nodoc:
         return super unless type.to_s == 'integer'
-        
+
         if limit.nil?
           'integer'
         elsif limit > 4
@@ -350,50 +297,17 @@
         return [] if table_name.blank?
         table_name = table_name.to_s.split('.')[-1]
         table_name = table_name.gsub(/[\[\]]/, '')
-<<<<<<< HEAD
-        sql = %Q{
+        sql = %{
           SELECT
-            cols.COLUMN_NAME as ColName,
-            cols.COLUMN_DEFAULT as DefaultValue,
-            cols.NUMERIC_SCALE as numeric_scale,
-            cols.NUMERIC_PRECISION as numeric_precision,
-            cols.DATA_TYPE as ColType,
-            cols.IS_NULLABLE As IsNullable,
-            COL_LENGTH(cols.TABLE_NAME, cols.COLUMN_NAME) as Length,
-            COLUMNPROPERTY(OBJECT_ID(cols.TABLE_NAME), cols.COLUMN_NAME, 'IsIdentity') as IsIdentity,
-            cols.NUMERIC_SCALE as Scale
-          FROM INFORMATION_SCHEMA.COLUMNS cols
-          WHERE cols.TABLE_NAME = '#{table_name}'
-          ORDER BY cols.COLUMN_NAME
-        }
-        # Comment out if you want to have the Columns select statment logged.
-        # Personally, I think it adds unnecessary bloat to the log.
-        # If you do comment it out, make sure to un-comment the "result" line that follows
-        result = log(sql, name) { @connection.select_all(sql) }
-        #result = @connection.select_all(sql)
-        columns = []
-        result.each do |field|
-          default = field[:DefaultValue].to_s.gsub!(/[()\']/,"") =~ /null/i ? nil : field[:DefaultValue]
-          if field[:ColType] =~ /numeric|decimal/i
-            type = "#{field[:ColType]}(#{field[:numeric_precision]},#{field[:numeric_scale]})"
-          else
-            type = "#{field[:ColType]}(#{field[:Length]})"
-          end
-          is_identity = field[:IsIdentity] == 1
-          is_nullable = field[:IsNullable] == 'YES'
-          columns << SQLServerColumn.new(field[:ColName], default, type, is_identity, is_nullable)
-=======
-        sql = %{
-          SELECT 
           columns.COLUMN_NAME as name,
-          columns.DATA_TYPE as type,  
+          columns.DATA_TYPE as type,
           CASE
             WHEN columns.COLUMN_DEFAULT = '(null)' OR columns.COLUMN_DEFAULT = '(NULL)' THEN NULL
             ELSE columns.COLUMN_DEFAULT
           END default_value,
           columns.NUMERIC_SCALE as numeric_scale,
-          columns.NUMERIC_PRECISION as numeric_precision,  
-          COL_LENGTH(columns.TABLE_NAME, columns.COLUMN_NAME) as length,  
+          columns.NUMERIC_PRECISION as numeric_precision,
+          COL_LENGTH(columns.TABLE_NAME, columns.COLUMN_NAME) as length,
           CASE
             WHEN constraint_column_usage.constraint_name IS NULL THEN NULL
             ELSE 1
@@ -408,17 +322,17 @@
           END is_identity
           FROM INFORMATION_SCHEMA.COLUMNS columns
           LEFT OUTER JOIN INFORMATION_SCHEMA.TABLE_CONSTRAINTS primary_key_constraints ON (
-            primary_key_constraints.table_name = columns.table_name 
+            primary_key_constraints.table_name = columns.table_name
             AND primary_key_constraints.constraint_type = 'PRIMARY KEY'
           )
           LEFT OUTER JOIN INFORMATION_SCHEMA.CONSTRAINT_COLUMN_USAGE constraint_column_usage ON (
-            constraint_column_usage.table_name = primary_key_constraints.table_name 
+            constraint_column_usage.table_name = primary_key_constraints.table_name
             AND constraint_column_usage.column_name = columns.column_name
           )
           WHERE columns.TABLE_NAME = '#{table_name}'
-          ORDER BY columns.ordinal_position
+          ORDER BY cols.COLUMN_NAME
         }
-
+        # ORDER BY columns.ordinal_position
         result = select(sql, name, true)
         result.collect do |column_info|
           # Remove brackets and outer quotes (if quoted) of default value returned by db, i.e:
@@ -427,7 +341,6 @@
           column_info.symbolize_keys!
           column_info[:default_value] = column_info[:default_value].match(/\A\(+N?'?(.*?)'?\)+\Z/)[1] if column_info[:default_value]
           SQLServerColumn.new(column_info)
->>>>>>> 89098691
         end
       end
 
@@ -519,7 +432,7 @@
           raise ArgumentError, "offset should have a limit" unless options[:limit]
           unless options[:offset].kind_of?Integer
             if options[:offset] =~ /^\d+$/
-              options[:offset] = options[:offset].to_i 
+              options[:offset] = options[:offset].to_i
             else
               raise ArgumentError, "offset should be an integer"
             end
@@ -529,7 +442,7 @@
         if options[:limit] && !(options[:limit].kind_of?Integer)
           # is it just a string which should be an integer?
           if options[:limit] =~ /^\d+$/
-            options[:limit] = options[:limit].to_i 
+            options[:limit] = options[:limit].to_i
           else
             raise ArgumentError, "limit should be an integer"
           end
@@ -602,23 +515,7 @@
 
       def indexes(table_name, name = nil)
         ActiveRecord::Base.connection.instance_variable_get("@connection")["AutoCommit"] = false
-<<<<<<< HEAD
-        indexes = []
-        execute("EXEC sp_helpindex '#{table_name}'", name) do |handle|
-          if handle.column_info.any?
-            handle.each do |index|
-              unique = index[1] =~ /unique/
-              primary = index[1] =~ /primary key/
-              if !primary
-                indexes << IndexDefinition.new(table_name, index[0], unique, index[2].split(", ").map {|e| e.gsub('(-)','')})
-              end
-            end
-          end
-        end
-        indexes
-=======
         __indexes(table_name, name)
->>>>>>> 89098691
       ensure
         ActiveRecord::Base.connection.instance_variable_get("@connection")["AutoCommit"] = true
       end
@@ -634,19 +531,13 @@
         # add_column_sql << " CONSTRAINT ck__#{table_name}__#{column_name}__date_only CHECK ( CONVERT(CHAR(12), #{quote_column_name(column_name)}, 14)='00:00:00:000' )" if type == :date
         execute(add_column_sql)
       end
-<<<<<<< HEAD
-
-      def rename_column(table, column, new_column_name)
-        execute "EXEC sp_rename '#{table}.#{column}', '#{new_column_name}'"
-=======
-       
+
       def rename_column(table_name, column_name, new_column_name)
         if columns(table_name).find{|c| c.name.to_s == column_name.to_s}
           execute "EXEC sp_rename '#{table_name}.#{column_name}', '#{new_column_name}'"
         else
           raise ActiveRecordError, "No such column: #{table_name}.#{column_name}"
         end
->>>>>>> 89098691
       end
 
       def change_column(table_name, column_name, type, options = {}) #:nodoc:
@@ -689,31 +580,23 @@
           execute "ALTER TABLE #{table_name} DROP CONSTRAINT #{constraint["CONSTRAINT_NAME"]}"
         end
       end
-<<<<<<< HEAD
-
-=======
-      
+
       def remove_indexes(table_name, column_name)
         __indexes(table_name).select {|idx| idx.columns.include? column_name }.each do |idx|
           remove_index(table_name, {:name => idx.name})
         end
       end
-      
->>>>>>> 89098691
+
       def remove_index(table_name, options = {})
         execute "DROP INDEX #{table_name}.#{quote_column_name(index_name(table_name, options))}"
       end
 
       private
-<<<<<<< HEAD
-        def select(sql, name = nil)
-          repair_special_columns(sql)
-=======
         def __indexes(table_name, name = nil)
-          indexes = []        
+          indexes = []
           execute("EXEC sp_helpindex '#{table_name}'", name) do |handle|
             if handle.column_info.any?
-              handle.each do |index| 
+              handle.each do |index|
                 unique = index[1] =~ /unique/
                 primary = index[1] =~ /primary key/
                 if !primary
@@ -724,12 +607,9 @@
           end
           indexes
         end
-      
-      
+
         def select(sql, name = nil, ignore_special_columns = false)
           repair_special_columns(sql) unless ignore_special_columns
->>>>>>> 89098691
-
           result = []
           execute(sql) do |handle|
             handle.each do |row|
