require 'active_record/connection_adapters/abstract_adapter'

require 'base64'
require 'bigdecimal'
require 'bigdecimal/util'

# sqlserver_adapter.rb -- ActiveRecord adapter for Microsoft SQL Server
#
# Author: Joey Gibson <joey@joeygibson.com>
# Date:   10/14/2004
#
# Modifications: DeLynn Berry <delynnb@megastarfinancial.com>
# Date: 3/22/2005
#
# Modifications (ODBC): Mark Imbriaco <mark.imbriaco@pobox.com>
# Date: 6/26/2005

# Modifications (Migrations): Tom Ward <tom@popdog.net>
# Date: 27/10/2005
#
# Modifications (Numerous fixes as maintainer): Ryan Tomayko <rtomayko@gmail.com>
# Date: Up to July 2006

# Previous maintainer: Tom Ward <tom@popdog.net>
#

# Current maintainer: Shawn Balestracci <shawn@vegantech.com>

module ActiveRecord
  class Base
    def self.sqlserver_connection(config) #:nodoc:
      require_library_or_gem 'dbi' unless self.class.const_defined?(:DBI)

      config = config.symbolize_keys

      mode        = config[:mode] ? config[:mode].to_s.upcase : 'ADO'
      username    = config[:username] ? config[:username].to_s : 'sa'
      password    = config[:password] ? config[:password].to_s : ''
      autocommit  = config.key?(:autocommit) ? config[:autocommit] : true
      if mode == "ODBC"
        raise ArgumentError, "Missing DSN. Argument ':dsn' must be set in order for this adapter to work." unless config.has_key?(:dsn)
        dsn       = config[:dsn]
        driver_url = "DBI:ODBC:#{dsn}"
      else
        raise ArgumentError, "Missing Database. Argument ':database' must be set in order for this adapter to work." unless config.has_key?(:database)
        database  = config[:database]
        host      = config[:host] ? config[:host].to_s : 'localhost'
        driver_url = "DBI:ADO:Provider=SQLOLEDB;Data Source=#{host};Initial Catalog=#{database};User ID=#{username};Password=#{password};"
      end
      conn      = DBI.connect(driver_url, username, password)
      conn["AutoCommit"] = autocommit
      ConnectionAdapters::SQLServerAdapter.new(conn, logger, [driver_url, username, password])
    end


    private

    # Overwrite the ActiveRecord::Base method for SQL server.
    # GROUP BY is necessary for distinct orderings
    def self.construct_finder_sql_for_association_limiting(options, join_dependency)
      scope       = scope(:find)
      is_distinct = !options[:joins].blank? || include_eager_conditions?(options) || include_eager_order?(options)

      sql = "SELECT #{table_name}.#{connection.quote_column_name(primary_key)} FROM #{table_name} "

      if is_distinct
        sql << join_dependency.join_associations.collect(&:association_join).join
        add_joins!(sql, options[:joins], scope)
      end

      add_conditions!(sql, options[:conditions], scope)
      add_group!(sql, options[:group], scope)

      if options[:order] && is_distinct
        if sql =~ /GROUP\s+BY/i
          sql << ", #{table_name}.#{connection.quote_column_name(primary_key)}"
        else
          sql << " GROUP BY #{table_name}.#{connection.quote_column_name(primary_key)}"
        end #if sql =~ /GROUP BY/i

        connection.add_order_by_for_association_limiting!(sql, options)
      else
        add_order!(sql, options[:order], scope)
      end

      add_limit!(sql, options, scope)

      return sanitize_sql(sql)
    end
  end # class Base

  module ConnectionAdapters
    class SQLServerColumn < Column# :nodoc:
      attr_reader :identity, :is_special, :is_utf8

      def initialize(info)
        if info[:type] =~ /numeric|decimal/i
          type = "#{info[:type]}(#{info[:numeric_precision]},#{info[:numeric_scale]})"
        else
          type = "#{info[:type]}(#{info[:length]})"
        end
        super(info[:name], info[:default_value], type, info[:is_nullable] == 1)
        @identity = info[:is_identity]
        @is_special = ["text", "ntext", "image"].include?(info[:type])
        @is_utf8 = type =~ /nvarchar|ntext/i
        # TODO: check ok to remove @scale = scale_value
        @limit = nil unless limitable?(type)
      end

      def limitable?(type)
        # SQL Server only supports limits on *char and float types
        # although for schema dumping purposes it's useful to know that (big|small)int are 2|8 respectively.
        @type == :float || @type == :string || (@type == :integer && type =~ /^(big|small)int/)
      end

      def simplified_type(field_type)
        case field_type
          when /real/i              then :float
          when /money/i             then :decimal
          when /image/i             then :binary
          when /bit/i               then :boolean
          when /uniqueidentifier/i  then :string
          else super
        end
      end

      def type_cast(value)
        return nil if value.nil?
        case type
        when :datetime  then self.class.cast_to_datetime(value)
        when :timestamp then self.class.cast_to_time(value)
        when :time      then self.class.cast_to_time(value)
        when :date      then self.class.cast_to_datetime(value)
        else super
        end
      end

      def type_cast_code(var_name)
        case type
        when :datetime  then "#{self.class.name}.cast_to_datetime(#{var_name})"
        when :timestamp then "#{self.class.name}.cast_to_time(#{var_name})"
        when :time      then "#{self.class.name}.cast_to_time(#{var_name})"
        when :date      then "#{self.class.name}.cast_to_datetime(#{var_name})"
        else super
        end
      end

      class << self
        def cast_to_datetime(value)
          return value.to_time if value.is_a?(DBI::Timestamp)

          if value.is_a?(Time)
            if value.year != 0 and value.month != 0 and value.day != 0
              return value
            else
              return new_time(2000, 1, 1, value.hour, value.min, value.sec) rescue nil
            end
          end

          if value.is_a?(DateTime)
            return new_time(value.year, value.mon, value.mday, value.hour, value.min, value.sec)
            #return DateTime.new(value.year, value.mon, value.day, value.hour, value.min, value.sec)
          end

          return cast_to_time(value) if value.is_a?(String)

          value
        end

        def cast_to_time(value)
          return value if value.is_a?(Time)
          time_hash = Date._parse(value)
          time_hash[:sec_fraction] = 0 # REVISIT: microseconds(time_hash)
          new_time(*time_hash.values_at(:year, :mon, :mday, :hour, :min, :sec, :sec_fraction)) rescue nil
        end

        # TODO: Find less hack way to convert DateTime objects into Times
        def string_to_time(value)
          if value.is_a?(DateTime)
            return new_time(value.year, value.mon, value.day, value.hour, value.min, value.sec)
          else
            super
          end
        end

        # These methods will only allow the adapter to insert binary data with a length of 7K or less
        # because of a SQL Server statement length policy.
        def string_to_binary(value)
          Base64.encode64(value)
        end

        def binary_to_string(value)
          Base64.decode64(value)
        end

      protected
        def new_time(year, mon, mday, hour, min, sec, microsec = 0)
          # Treat 0000-00-00 00:00:00 as nil.
          return nil if year.nil? || year == 0
          Time.time_with_datetime_fallback(Base.default_timezone, year, mon, mday, hour, min, sec, microsec) rescue nil
        end
<<<<<<< HEAD
      end
    end
=======
      end #class << self
    end #SQLServerColumn
>>>>>>> 90d7844d

    # In ADO mode, this adapter will ONLY work on Windows systems,
    # since it relies on Win32OLE, which, to my knowledge, is only
    # available on Windows.
    #
    # This mode also relies on the ADO support in the DBI module. If you are using the
    # one-click installer of Ruby, then you already have DBI installed, but
    # the ADO module is *NOT* installed. You will need to get the latest
    # source distribution of Ruby-DBI from http://ruby-dbi.sourceforge.net/
    # unzip it, and copy the file
    # <tt>src/lib/dbd_ado/ADO.rb</tt>
    # to
    # <tt>X:/Ruby/lib/ruby/site_ruby/1.8/DBD/ADO/ADO.rb</tt>
    # (you will more than likely need to create the ADO directory).
    # Once you've installed that file, you are ready to go.
    #
    # In ODBC mode, the adapter requires the ODBC support in the DBI module which requires
    # the Ruby ODBC module.  Ruby ODBC 0.996 was used in development and testing,
    # and it is available at http://www.ch-werner.de/rubyodbc/
    #
    # Options:
    #
    # * <tt>:mode</tt>      -- ADO or ODBC. Defaults to ADO.
    # * <tt>:username</tt>  -- Defaults to sa.
    # * <tt>:password</tt>  -- Defaults to empty string.
    # * <tt>:windows_auth</tt> -- Defaults to "User ID=#{username};Password=#{password}"
    #
    # ADO specific options:
    #
    # * <tt>:host</tt>      -- Defaults to localhost.
    # * <tt>:database</tt>  -- The name of the database. No default, must be provided.
    # * <tt>:windows_auth</tt> -- Use windows authentication instead of username/password.
    #
    # ODBC specific options:
    #
    # * <tt>:dsn</tt>       -- Defaults to nothing.
    #
    # ADO code tested on Windows 2000 and higher systems,
    # running ruby 1.8.2 (2004-07-29) [i386-mswin32], and SQL Server 2000 SP3.
    #
    # ODBC code tested on a Fedora Core 4 system, running FreeTDS 0.63,
    # unixODBC 2.2.11, Ruby ODBC 0.996, Ruby DBI 0.0.23 and Ruby 1.8.2.
    # [Linux strongmad 2.6.11-1.1369_FC4 #1 Thu Jun 2 22:55:56 EDT 2005 i686 i686 i386 GNU/Linux]
    class SQLServerAdapter < AbstractAdapter

      def initialize(connection, logger, connection_options=nil)
        super(connection, logger)
        @connection_options = connection_options
      end

      def native_database_types
        {
          :primary_key => "int NOT NULL IDENTITY(1, 1) PRIMARY KEY",
          :string      => { :name => "varchar", :limit => 255  },
          :text        => { :name => "text" },
          :integer     => { :name => "int" },
          :float       => { :name => "float", :limit => 8 },
          :decimal     => { :name => "decimal" },
          :datetime    => { :name => "datetime" },
          :timestamp   => { :name => "datetime" },
          :time        => { :name => "datetime" },
          :date        => { :name => "datetime" },
          :binary      => { :name => "image"},
          :boolean     => { :name => "bit"}
        }
      end

      def adapter_name
        'SQLServer'
      end

      def supports_migrations? #:nodoc:
        true
      end

      def type_to_sql(type, limit = nil, precision = nil, scale = nil) #:nodoc:
        return super unless type.to_s == 'integer'

        if limit.nil?
          'integer'
        elsif limit > 4
          'bigint'
        elsif limit < 3
          'smallint'
        else
          'integer'
        end
      end

      # CONNECTION MANAGEMENT ====================================#

      # Returns true if the connection is active.
      def active?
        @connection.execute("SELECT 1").finish
        true
      rescue DBI::DatabaseError, DBI::InterfaceError
        false
      end

      # Reconnects to the database, returns false if no connection could be made.
      def reconnect!
        disconnect!
        @connection = DBI.connect(*@connection_options)
      rescue DBI::DatabaseError => e
        @logger.warn "#{adapter_name} reconnection failed: #{e.message}" if @logger
        false
      end

      # Disconnects from the database

      def disconnect!
        @connection.disconnect rescue nil
      end

      def select_rows(sql, name = nil)
        rows = []
        repair_special_columns(sql)
        log(sql, name) do
          @connection.select_all(sql) do |row|
            record = []
            row.each do |col|
              if col.is_a? DBI::Timestamp
                record << col.to_time
              else
                record << col
              end
            end
            rows << record
          end
        end
        rows
      end

      def columns(table_name, name = nil)
        return [] if table_name.blank?
        table_names = table_name.to_s.split('.')
        table_name = table_names[-1]
        table_name = table_name.gsub(/[\[\]]/, '')
        db_name = "#{table_names[0]}." if table_names.length==3
        sql = %{
          SELECT
          columns.COLUMN_NAME as name,
          columns.DATA_TYPE as type,
          CASE
            WHEN columns.COLUMN_DEFAULT = '(null)' OR columns.COLUMN_DEFAULT = '(NULL)' THEN NULL
            ELSE columns.COLUMN_DEFAULT
          END default_value,
          columns.NUMERIC_SCALE as numeric_scale,
          columns.NUMERIC_PRECISION as numeric_precision,
          COL_LENGTH(columns.TABLE_NAME, columns.COLUMN_NAME) as length,
          CASE
            WHEN constraint_column_usage.constraint_name IS NULL THEN NULL
            ELSE 1
          END is_primary_key,
          CASE
            WHEN columns.IS_NULLABLE = 'YES' THEN 1
            ELSE NULL
          end is_nullable,
          CASE
            WHEN COLUMNPROPERTY(OBJECT_ID(columns.TABLE_NAME), columns.COLUMN_NAME, 'IsIdentity') = 0 THEN NULL
            ELSE 1
          END is_identity
          FROM #{db_name}INFORMATION_SCHEMA.COLUMNS columns
          LEFT OUTER JOIN INFORMATION_SCHEMA.TABLE_CONSTRAINTS primary_key_constraints ON (
            primary_key_constraints.table_name = columns.table_name
            AND primary_key_constraints.constraint_type = 'PRIMARY KEY'
          )
          LEFT OUTER JOIN INFORMATION_SCHEMA.CONSTRAINT_COLUMN_USAGE constraint_column_usage ON (
            constraint_column_usage.table_name = primary_key_constraints.table_name
            AND constraint_column_usage.column_name = columns.column_name
          )
          WHERE columns.TABLE_NAME = '#{table_name}'
<<<<<<< HEAD
          ORDER BY columns.COLUMN_NAME
=======
          ORDER BY columns.ordinal_position
>>>>>>> 90d7844d
        }
        result = select(sql, name, true)
        result.collect do |column_info|
          # Remove brackets and outer quotes (if quoted) of default value returned by db, i.e:
          #   "(1)" => "1", "('1')" => "1", "((-1))" => "-1", "('(-1)')" => "(-1)"
          #   Unicode strings will be prefixed with an N. Remove that too.
          column_info.symbolize_keys!
          column_info[:default_value] = column_info[:default_value].match(/\A\(+N?'?(.*?)'?\)+\Z/)[1] if column_info[:default_value]
          SQLServerColumn.new(column_info)
        end
      end

      def empty_insert_statement(table_name)
        "INSERT INTO #{table_name} DEFAULT VALUES"
      end

      def insert_sql(sql, name = nil, pk = nil, id_value = nil, sequence_name = nil)
        set_utf8_values!(sql)
        super || select_value("SELECT SCOPE_IDENTITY() AS Ident")
      end

      def update_sql(sql, name = nil)
        set_utf8_values!(sql)
        auto_commiting = @connection["AutoCommit"]
        begin
          begin_db_transaction if auto_commiting
          execute(sql, name)
          affected_rows = select_value("SELECT @@ROWCOUNT AS AffectedRows")
          commit_db_transaction if auto_commiting
          affected_rows
        rescue
          rollback_db_transaction if auto_commiting
          raise
        end
      end

      def execute(sql, name = nil)
        if sql =~ /^\s*INSERT/i && (table_name = query_requires_identity_insert?(sql))
          log(sql, name) do
            with_identity_insert_enabled(table_name) do
              @connection.execute(sql) do |handle|
                yield(handle) if block_given?
              end
            end
          end
        else
          log(sql, name) do
            @connection.execute(sql) do |handle|
              yield(handle) if block_given?
            end
          end
        end
      end

      def begin_db_transaction
        @connection["AutoCommit"] = false
      rescue Exception => e
        @connection["AutoCommit"] = true
      end

      def commit_db_transaction
        @connection.commit
      ensure
        @connection["AutoCommit"] = true
      end

      def rollback_db_transaction
        @connection.rollback
      ensure
        @connection["AutoCommit"] = true
      end

      def quote(value, column = nil)
        return value.quoted_id if value.respond_to?(:quoted_id)

        case value
          when TrueClass             then '1'
          when FalseClass            then '0'
          else
            if value.acts_like?(:time)
              "'#{value.strftime("%Y%m%d %H:%M:%S")}'"
            elsif value.acts_like?(:date)
              "'#{value.strftime("%Y%m%d")}'"
            else
              super
            end
        end
      end

      def quote_string(string)
        string.gsub(/\'/, "''")
      end

      def quote_table_name(name)
        name_split_on_dots = name.to_s.split('.')
        if name_split_on_dots.length == 3
          "[#{name_split_on_dots[0]}].[#{name_split_on_dots[1]}].[#{name_split_on_dots[2]}]"
        else
          super(name)
        end

      end

      def quote_column_name(name)
        "[#{name}]"
      end

      def add_limit_offset!(sql, options)
        if options[:offset]
          raise ArgumentError, "offset should have a limit" unless options[:limit]
          unless options[:offset].kind_of?Integer
            if options[:offset] =~ /^\d+$/
              options[:offset] = options[:offset].to_i
            else
              raise ArgumentError, "offset should be an integer"
            end
          end
        end

        if options[:limit] && !(options[:limit].kind_of?Integer)
          # is it just a string which should be an integer?
          if options[:limit] =~ /^\d+$/
            options[:limit] = options[:limit].to_i
          else
            raise ArgumentError, "limit should be an integer"
          end
        end

        if options[:limit] and options[:offset]
          total_rows = @connection.select_all("SELECT count(*) as TotalRows from (#{sql.gsub(/\bSELECT(\s+DISTINCT)?\b/i, "SELECT#{$1} TOP 1000000000")}) tally")[0][:TotalRows].to_i
          if (options[:limit] + options[:offset]) >= total_rows
            options[:limit] = (total_rows - options[:offset] >= 0) ? (total_rows - options[:offset]) : 0
          end
          sql.sub!(/^\s*SELECT(\s+DISTINCT)?/i, "SELECT * FROM (SELECT TOP #{options[:limit]} * FROM (SELECT#{$1} TOP #{options[:limit] + options[:offset]}")
          sql << ") AS tmp1"
          if options[:order]
            # don't strip the table name, it is needed later on
            #options[:order] = options[:order].split(',').map do |field|
            order = options[:order].split(',').map do |field|
              parts = field.split(" ")
              # tc = column_name etc (not direction of sort)
              tc = parts[0]
              #if sql =~ /\.\[/ and tc =~ /\./ # if column quoting used in query
              #  tc.gsub!(/\./, '\\.\\[')
              #  tc << '\\]'
              #end
              if sql =~ /#{Regexp.escape(tc)} AS (t\d_r\d\d?)/
                parts[0] = $1
              elsif parts[0] =~ /\w+\.\[?(\w+)\]?/
                parts[0] = $1
              end
              parts.join(' ')
            end.join(', ')
            sql << " ORDER BY #{change_order_direction(order)}) AS tmp2 ORDER BY #{order}"
          else
            sql << ") AS tmp2"
          end
        elsif sql !~ /^\s*SELECT (@@|COUNT\()/i
          sql.sub!(/^\s*SELECT(\s+DISTINCT)?/i) do
            "SELECT#{$1} TOP #{options[:limit]}"
          end unless options[:limit].nil? || options[:limit] < 1
        end
      end #add_limit_offset!(sql, options)

      def add_order_by_for_association_limiting!(sql, options)
        return sql if options[:order].blank?

        # Strip any ASC or DESC from the orders for the select list
        # Build fields and order arrays
        # e.g.: options[:order] = 'table.[id], table2.[col2] desc'
        # fields = ['min(table.[id]) AS id', 'min(table2.[col2]) AS col2']
        # order = ['id', 'col2 desc']
        fields = []
        order = []
        options[:order].split(/\s*,\s*/).each do |str|
          # regex matches 'table_name.[column_name] asc' or 'column_name' ('table_name.', 'asc', '[', and ']' are optional)
          # $1 = 'table_name.[column_name]'
          # $2 = 'column_name'
          # $3 = ' asc'
          str =~ /((?:\w+\.)?\[?(\w+)\]?)(\s+asc|\s+desc)?/i
          fields << "MIN(#{$1}) AS #{$2}"
          order << "#{$2}#{$3}"
        end

        sql.gsub!(/(.+?) FROM/, "\\1, #{fields.join(',')} FROM")
        sql << " ORDER BY #{order.join(',')}"
      end

      def add_lock!(sql, options)
        @logger.info "Warning: SQLServer :lock option '#{options[:lock].inspect}' not supported" if @logger && options.has_key?(:lock)
        sql
      end

      def recreate_database(name)
        drop_database(name)
        create_database(name)
      end

      def drop_database(name)
        execute "DROP DATABASE #{name}"
      end

      # Clear the given table and reset the table's id to 1
      # Argument:
      # +table_name+:: (String) Name of the table to be cleared and reset
      def truncate(table_name)
        execute("TRUNCATE TABLE #{table_name}; DBCC CHECKIDENT ('#{table_name}', RESEED, 1)")
      end #truncate

      def create_database(name)
        execute "CREATE DATABASE #{name}"
      end

      def current_database
        @connection.select_one("SELECT DB_NAME()")[0]
      end

      def tables(name = nil)
        execute("SELECT TABLE_NAME FROM INFORMATION_SCHEMA.TABLES WHERE TABLE_TYPE = 'BASE TABLE'", name) do |sth|
          result = sth.inject([]) do |tables, field|
            table_name = field[0]
            tables << table_name unless table_name == 'dtproperties'
            tables
          end
        end
      end

      def indexes(table_name, name = nil)
        ActiveRecord::Base.connection.instance_variable_get("@connection")["AutoCommit"] = false
        __indexes(table_name, name)
      ensure
        ActiveRecord::Base.connection.instance_variable_get("@connection")["AutoCommit"] = true
      end

      def rename_table(name, new_name)
        execute "EXEC sp_rename '#{name}', '#{new_name}'"
      end

      def add_column(table_name, column_name, type, options = {})
        add_column_sql = "ALTER TABLE #{table_name} ADD #{quote_column_name(column_name)} #{type_to_sql(type, options[:limit], options[:precision], options[:scale])}"
        add_column_options!(add_column_sql, options)
        # TODO: Add support to mimic date columns, using constraints to mark them as such in the database
        # add_column_sql << " CONSTRAINT ck__#{table_name}__#{column_name}__date_only CHECK ( CONVERT(CHAR(12), #{quote_column_name(column_name)}, 14)='00:00:00:000' )" if type == :date
        execute(add_column_sql)
      end

      def rename_column(table_name, column_name, new_column_name)
        if columns(table_name).find{|c| c.name.to_s == column_name.to_s}
          execute "EXEC sp_rename '#{table_name}.#{column_name}', '#{new_column_name}'"
        else
          raise ActiveRecordError, "No such column: #{table_name}.#{column_name}"
        end
      end

      def change_column(table_name, column_name, type, options = {}) #:nodoc:
        sql = "ALTER TABLE #{table_name} ALTER COLUMN #{quote_column_name(column_name)} #{type_to_sql(type, options[:limit], options[:precision], options[:scale])}"
        sql << " NOT NULL" if options[:null] == false
        sql_commands = [sql]
        if options_include_default?(options)
          remove_default_constraint(table_name, column_name)
          sql_commands << "ALTER TABLE #{table_name} ADD CONSTRAINT DF_#{table_name}_#{column_name} DEFAULT #{quote(options[:default], options[:column])} FOR #{quote_column_name(column_name)}"
        end
        sql_commands.each {|c|
          execute(c)
        }
      end

      def change_column_default(table_name, column_name, default)
        remove_default_constraint(table_name, column_name)
        execute "ALTER TABLE #{table_name} ADD CONSTRAINT DF_#{table_name}_#{column_name} DEFAULT #{quote(default, column_name)} FOR #{quote_column_name(column_name)}"
      end

      def remove_column(table_name, column_name)
        remove_check_constraints(table_name, column_name)
        remove_default_constraint(table_name, column_name)
        remove_indexes(table_name, column_name)
        execute "ALTER TABLE [#{table_name}] DROP COLUMN #{quote_column_name(column_name)}"
      end

      def remove_default_constraint(table_name, column_name)
        constraints = select "SELECT def.name FROM sysobjects def, syscolumns col, sysobjects tab WHERE col.cdefault = def.id AND col.name = '#{column_name}' AND tab.name = '#{table_name}' AND col.id = tab.id"

        constraints.each do |constraint|
          execute "ALTER TABLE #{table_name} DROP CONSTRAINT #{constraint["name"]}"
        end
      end

      def remove_check_constraints(table_name, column_name)
        # TODO remove all constraints in single method
        constraints = select "SELECT CONSTRAINT_NAME FROM INFORMATION_SCHEMA.CONSTRAINT_COLUMN_USAGE where TABLE_NAME = '#{table_name}' and COLUMN_NAME = '#{column_name}'"
        constraints.each do |constraint|
          execute "ALTER TABLE #{table_name} DROP CONSTRAINT #{constraint["CONSTRAINT_NAME"]}"
        end
      end

      def remove_indexes(table_name, column_name)
        __indexes(table_name).select {|idx| idx.columns.include? column_name }.each do |idx|
          remove_index(table_name, {:name => idx.name})
        end
      end

      def remove_index(table_name, options = {})
        execute "DROP INDEX #{table_name}.#{quote_column_name(index_name(table_name, options))}"
      end

      private
        def __indexes(table_name, name = nil)
          indexes = []
          execute("EXEC sp_helpindex '#{table_name}'", name) do |handle|
            if handle.column_info.any?
              handle.each do |index|
                unique = index[1] =~ /unique/
                primary = index[1] =~ /primary key/
                if !primary
                  indexes << IndexDefinition.new(table_name, index[0], unique, index[2].split(", ").map {|e| e.gsub('(-)','')})
                end
              end
            end
          end
          indexes
        end

        def select(sql, name = nil, ignore_special_columns = false)
          repair_special_columns(sql) unless ignore_special_columns
          result = []
          execute(sql) do |handle|
            handle.each do |row|
              row_hash = {}
              row.each_with_index do |value, i|
                if value.is_a? DBI::Timestamp
                  value = DateTime.new(value.year, value.month, value.day, value.hour, value.minute, value.sec)
                end
                row_hash[handle.column_names[i]] = value
              end
              result << row_hash
            end
          end
          result
        end

        # Turns IDENTITY_INSERT ON for table during execution of the block
        # N.B. This sets the state of IDENTITY_INSERT to OFF after the
        # block has been executed without regard to its previous state

        def with_identity_insert_enabled(table_name, &block)
          set_identity_insert(table_name, true)
          yield
        ensure
          set_identity_insert(table_name, false)
        end

        def set_identity_insert(table_name, enable = true)
          execute "SET IDENTITY_INSERT #{table_name} #{enable ? 'ON' : 'OFF'}"
        rescue Exception => e
          raise ActiveRecordError, "IDENTITY_INSERT could not be turned #{enable ? 'ON' : 'OFF'} for table #{table_name}"
        end

        def get_table_name(sql)
          if sql =~ /^\s*insert\s+into\s+([^\(\s]+)\s*|^\s*update\s+([^\(\s]+)\s*/i
            $1 || $2
          elsif sql =~ /from\s+([^\(\s]+)\s*/i
            $1
          else
            nil
          end
        end

        def identity_column(table_name)
          @table_columns = {} unless @table_columns
          @table_columns[table_name] = columns(table_name) if @table_columns[table_name] == nil
          @table_columns[table_name].each do |col|
            return col.name if col.identity
          end

          return nil
        end

        def query_requires_identity_insert?(sql)
          table_name = get_table_name(sql)
          id_column = identity_column(table_name)
          sql =~ /INSERT[^(]+\([^)]*\[#{id_column}\][^)]*\)/ ? table_name : nil
        end

        def change_order_direction(order)
          order.split(",").collect {|fragment|
            case fragment
              when  /\bDESC\b/i     then fragment.gsub(/\bDESC\b/i, "ASC")
              when  /\bASC\b/i      then fragment.gsub(/\bASC\b/i, "DESC")
              else                  String.new(fragment).split(',').join(' DESC,') + ' DESC'
            end
          }.join(",")
        end

        def get_special_columns(table_name)
          special = []
          @table_columns ||= {}
          @table_columns[table_name] ||= columns(table_name)
          @table_columns[table_name].each do |col|
            special << col.name if col.is_special
          end
          special
        end

        def repair_special_columns(sql)
          special_cols = get_special_columns(get_table_name(sql))
          for col in special_cols.to_a
            sql.gsub!(/((\.|\s|\()\[?#{col.to_s}\]?)\s?=\s?/, '\1 LIKE ')
            sql.gsub!(/ORDER BY #{col.to_s}/i, '')
          end
          sql
        end

        def get_utf8_columns(table_name)
          utf8 = []
          @table_columns ||= {}
          @table_columns[table_name] ||= columns(table_name)
          @table_columns[table_name].each do |col|
            utf8 << col.name if col.is_utf8
          end
          utf8
        end

        def set_utf8_values!(sql)
          utf8_cols = get_utf8_columns(get_table_name(sql))
          if sql =~ /^\s*UPDATE/i
            utf8_cols.each do |col|
              sql.gsub!("[#{col.to_s}] = '", "[#{col.to_s}] = N'")
            end
          elsif sql =~ /^\s*INSERT/i
            # TODO This code should be simplified
            # Get columns and values, split them into arrays, and store the original_values for when we need to replace them
            columns_and_values = sql.scan(/\((.*?)\)/m).flatten
            columns = columns_and_values.first.split(',')
            values =  columns_and_values[1].split(',')
            original_values = values.dup
            # Iterate columns that should be UTF8, and append an N to the value, if the value is not NULL
            utf8_cols.each do |col|
              columns.each_with_index do |column, idx|
                values[idx] = " N#{values[idx].gsub(/^ /, '')}" if column =~ /\[#{col}\]/ and values[idx] !~ /^NULL$/
              end
            end
            # Replace (in place) the SQL
            sql.gsub!(original_values.join(','), values.join(','))
          end
        end

    end #class SQLServerAdapter < AbstractAdapter
  end #module ConnectionAdapters
end #module ActiveRecord
<|MERGE_RESOLUTION|>--- conflicted
+++ resolved
@@ -199,13 +199,8 @@
           return nil if year.nil? || year == 0
           Time.time_with_datetime_fallback(Base.default_timezone, year, mon, mday, hour, min, sec, microsec) rescue nil
         end
-<<<<<<< HEAD
-      end
-    end
-=======
       end #class << self
     end #SQLServerColumn
->>>>>>> 90d7844d
 
     # In ADO mode, this adapter will ONLY work on Windows systems,
     # since it relies on Win32OLE, which, to my knowledge, is only
@@ -378,11 +373,7 @@
             AND constraint_column_usage.column_name = columns.column_name
           )
           WHERE columns.TABLE_NAME = '#{table_name}'
-<<<<<<< HEAD
           ORDER BY columns.COLUMN_NAME
-=======
-          ORDER BY columns.ordinal_position
->>>>>>> 90d7844d
         }
         result = select(sql, name, true)
         result.collect do |column_info|
