--- conflicted
+++ resolved
@@ -99,11 +99,7 @@
         else
           type = "#{info[:type]}(#{info[:length]})"
         end
-<<<<<<< HEAD
-        super(info[:name], info[:default_value], type, info[:is_nullable]) == 1
-=======
         super(info[:name], info[:default_value], type, info[:is_nullable] == 1)
->>>>>>> fce645d0
         @identity = info[:is_identity]
         @is_special = ["text", "ntext", "image"].include?(info[:type])
         @is_utf8 = type =~ /nvarchar|ntext/i
@@ -203,13 +199,8 @@
           return nil if year.nil? || year == 0
           Time.time_with_datetime_fallback(Base.default_timezone, year, mon, mday, hour, min, sec, microsec) rescue nil
         end
-<<<<<<< HEAD
-    end #class << self
-  end #SQLServerColumn
-=======
       end
     end
->>>>>>> fce645d0
 
     # In ADO mode, this adapter will ONLY work on Windows systems,
     # since it relies on Win32OLE, which, to my knowledge, is only
