--- conflicted
+++ resolved
@@ -70,7 +70,6 @@
           projections = projections.map { |x| projection_without_expression(x, a) }
         end
         [ ("SELECT" if !windowed),
-<<<<<<< HEAD
           (visit(core.set_quantifier, a) if core.set_quantifier && !windowed),
           (visit(o.limit, a) if o.limit && !windowed),
           (projections.map{ |x| v = visit(x, a); v == "1" ? "1 AS [__wrp]" : v }.join(', ')),
@@ -79,16 +78,6 @@
           ("GROUP BY #{groups.map { |x| visit(x, a) }.join ', ' }" unless groups.empty?),
           (visit(core.having, a) if core.having),
           ("ORDER BY #{orders.map{ |x| visit(x, a) }.join(', ')}" if !orders.empty? && !windowed)
-=======
-          (visit(core.set_quantifier) if core.set_quantifier && !windowed),
-          (visit(o.limit) if o.limit && !windowed),
-          (projections.map{ |x| v = visit(x); v == "1" ? "1 AS [__wrp]" : v }.join(', ')),
-          (source_with_lock_for_select_statement(o)),
-          ("WHERE #{core.wheres.map{ |x| visit(x) }.join ' AND ' }" unless core.wheres.empty?),
-          ("GROUP BY #{groups.map { |x| visit(x) }.join ', ' }" unless groups.empty?),
-          (visit(core.having) if core.having),
-          ("ORDER BY #{orders.map{ |x| visit(x) }.join(', ')}" if !orders.empty? && !windowed)
->>>>>>> 93db71ad
         ].compact.join ' '
       end
 
@@ -175,31 +164,20 @@
       end
 
       def windowed_single_distinct_select_statement?(o)
-        
-        o.limit && 
-          o.offset && 
+
+        o.limit &&
+          o.offset &&
           single_distinct_select_statement?(o)
       end
-<<<<<<< HEAD
-      
+
       def single_distinct_select_everything_statement?(o, a)
-        single_distinct_select_statement?(o) && 
+        single_distinct_select_statement?(o) &&
           visit(o.cores.first.projections.first, a).ends_with?(".*")
       end
-      
+
       def top_one_everything_for_through_join?(o, a)
-        single_distinct_select_everything_statement?(o, a) && 
-          (o.limit && !o.offset) && 
-=======
-
-      def single_distinct_select_everything_statement?(o)
-        single_distinct_select_statement?(o) && visit(o.cores.first.projections.first).ends_with?(".*")
-      end
-
-      def top_one_everything_for_through_join?(o)
-        single_distinct_select_everything_statement?(o) &&
+        single_distinct_select_everything_statement?(o, a) &&
           (o.limit && !o.offset) &&
->>>>>>> 93db71ad
           join_in_select_statement?(o)
       end
 
@@ -217,17 +195,10 @@
 
       def eager_limiting_select_statement?(o, a)
         core = o.cores.first
-<<<<<<< HEAD
-        single_distinct_select_statement?(o) && 
-          (o.limit && !o.offset) && 
-          core.groups.empty? && 
-          !single_distinct_select_everything_statement?(o, a)
-=======
         single_distinct_select_statement?(o) &&
           (o.limit && !o.offset) &&
           core.groups.empty? &&
-          !single_distinct_select_everything_statement?(o)
->>>>>>> 93db71ad
+          !single_distinct_select_everything_statement?(o, a)
       end
 
       def join_in_select_statement?(o)
